--- conflicted
+++ resolved
@@ -438,11 +438,6 @@
 }
 
 resource "aws_efs_file_system" "efs_for_lambda" {
-<<<<<<< HEAD
-	creation_token = "lambda-file-system"
-	
-=======
->>>>>>> 94f95ea0
 	tags = {
     	Name = "efs_for_lambda"
   	}
